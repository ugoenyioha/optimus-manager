--- conflicted
+++ resolved
@@ -24,11 +24,7 @@
 
 # Automatically log out the current desktop session when switching GPUs.
 # This feature is currently supported for the following DE/WM :
-<<<<<<< HEAD
-# KDE Plasma, GNOME, XFCE, Deepin, i3, Openbox, AwesomeWM
-=======
-# KDE Plasma, GNOME, XFCE, Deepin, i3, Openbox, bspwm
->>>>>>> e6203303
+# KDE Plasma, GNOME, XFCE, Deepin, i3, Openbox, AwesomeWM, bspwm
 # If this option is disabled or you use a different desktop environment,
 # GPU switching only becomes effective at the next graphical session login.
 auto_logout=yes
