[optimus]

# This parameter defines the method used to power switch the Nvidia card. See the documentation
# for a complete description of what each value does. Possible values :
#
# - nouveau : load the nouveau module on the Nvidia card.
# - bbswitch : power off the card using the bbswitch module (requires the bbswitch dependency).
# - acpi_call : try various ACPI method calls to power the card on and off (requires the acpi_call dependency)
# - custom: use custom scripts at /etc/optimus-manager/nvidia-enable.sh and /etc/optimus-manager/nvidia-disable.sh
# - none : do not use an external module for power management. For some laptop models it's preferable to
#          use this option in combination with pci_power_control (see below).
switching=none

# Enable PCI power management in Intel mode.
# This option is incompatible with acpi_call and bbswitch, so it will be ignored in those cases.
pci_power_control=no

# Remove the Nvidia card from the PCI bus.
# May prevent crashes caused by power switching.
# Ignored if switching=nouveau or switching=bbswitch.
pci_remove=no

# Reset the Nvidia card at the PCI level before reloading the nvidia module.
# Ensures the card is in a fresh state before reloading the nvidia module.
# May fix some switching issues. Possible values :
#
# - no : does not perform any reset
# - function_level : perform a light "function-level" reset
# - hot_reset : perform a "hot reset" of the PCI bridge. ATTENTION : this method messes with the hardware
#         directly, please read the online documentation of optimus-manager before using it.
#         Also, it will perform a PCI remove even if pci_remove=no.
#
pci_reset=no

# Automatically log out the current desktop session when switching GPUs.
# This feature is currently supported for the following DE/WM :
<<<<<<< HEAD
# KDE Plasma, GNOME, XFCE, Deepin, i3, Openbox, AwesomeWM, bspwm, dwm
=======
# KDE Plasma, GNOME, XFCE, LXDE, Deepin, i3, Openbox, AwesomeWM, bspwm
>>>>>>> 5d788fc9
# If this option is disabled or you use a different desktop environment,
# GPU switching only becomes effective at the next graphical session login.
auto_logout=yes

# GPU mode to use at computer startup. Possible values: nvidia, intel, hybrid, auto
# "auto" is a special mode that auto-detects if the computer is running on battery
# and selects a proper GPU mode. See the other options below.
startup_mode=intel
# GPU mode to select when startup_mode=auto and the computer is running on battery.
# Possible values: nvidia, intel, hybrid
startup_auto_battery_mode=intel
# GPU mode to select when startup_mode=auto and the computer is running on external power.
# Possible values: nvidia, intel, hybrid
startup_auto_extpower_mode=nvidia


[intel]

# Driver to use for the Intel GPU. Possible values : modesetting, intel
# To use the intel driver, you need to install the package "xf86-video-intel".
driver=modesetting

# Acceleration method (corresponds to AccelMethod in the Xorg configuration).
# Only applies to the intel driver.
# Possible values : sna, xna, uxa
# Leave blank for the default (no option specified)
accel=

# Enable TearFree option in the Xorg configuration.
# Only applies to the intel driver.
# Possible values : yes, no
# Leave blank for the default (no option specified)
tearfree=

# DRI version. Possible values : 2, 3
DRI=3

# Whether or not to enable modesetting for the nouveau driver.
# Does not affect modesetting for the Intel GPU driver !
# This option only matters if you use nouveau as the switching backend.
modeset=yes

[nvidia]

# Whether or not to enable modesetting. Required for PRIME Synchronization (which prevents tearing).
modeset=yes

# Whether or not to enable the NVreg_UsePageAttributeTable option in the Nvidia driver.
# Recommended, can cause poor CPU performance otherwise.
PAT=yes

# DPI value. This will be set using the Xsetup script passed to your login manager.
# It will run the command
# xrandr --dpi <DPI>
# Leave blank for the default (the above command will not be run).
DPI=96

# If you're running an updated version of xorg-server (let's say to get PRIME Render offload enabled),
# the nvidia driver may not load because of an ABI version mismatch. Setting this flag to "yes"
# will allow the loading of the nvidia driver.
ignore_abi=no

# Set to yes if you want to use optimus-manager with external Nvidia GPUs (experimental)
allow_external_gpus=no

# Comma-separated list of Nvidia-specific options to apply.
# Available options :
# - overclocking : enable CoolBits in the Xorg configuration, which unlocks clocking options
#   in the Nvidia control panel. Note: does not work in hybrid mode.
# - triple_buffer : enable triple buffering.
options=overclocking<|MERGE_RESOLUTION|>--- conflicted
+++ resolved
@@ -34,11 +34,7 @@
 
 # Automatically log out the current desktop session when switching GPUs.
 # This feature is currently supported for the following DE/WM :
-<<<<<<< HEAD
-# KDE Plasma, GNOME, XFCE, Deepin, i3, Openbox, AwesomeWM, bspwm, dwm
-=======
-# KDE Plasma, GNOME, XFCE, LXDE, Deepin, i3, Openbox, AwesomeWM, bspwm
->>>>>>> 5d788fc9
+# KDE Plasma, GNOME, XFCE, LXDE, Deepin, i3, Openbox, AwesomeWM, bspwm, dwm
 # If this option is disabled or you use a different desktop environment,
 # GPU switching only becomes effective at the next graphical session login.
 auto_logout=yes
