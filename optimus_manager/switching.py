--- conflicted
+++ resolved
@@ -56,17 +56,15 @@
         except BashError as e:
             raise SwitchError("Cannot load nouveau : %s" % str(e))
 
-<<<<<<< HEAD
     else:
         print("Power switching backend is disabled.")
-=======
+
     # PCI power management
     if config["optimus"]["pci_power_control"] == "yes":
         try:
             pci.set_power_management(True)
         except pci.PCIError as e:
             print("WARNING : Cannot set PCI power management : %s" % str(e))
->>>>>>> 9e73913b
 
     # Xorg configuration
     print("Configuring Xorg...")
