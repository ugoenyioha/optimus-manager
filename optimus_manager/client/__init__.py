--- conflicted
+++ resolved
@@ -60,17 +60,11 @@
     sys.exit(0)
 
 
-<<<<<<< HEAD
-def _gpu_switch(config, state, switch_arg, no_confirm):
-
-    requested_mode = _get_switch_mode(state, switch_arg)
-=======
 def _gpu_switch(config, switch_mode, no_confirm):
 
-    if switch_mode not in ["intel", "nvidia", "hybrid"]:
+    if switch_mode not in ["integrated", "nvidia", "hybrid"]:
         print("Invalid mode : %s" % switch_mode)
         sys.exit(1)
->>>>>>> 210cb85c
 
     run_switch_checks(config, switch_mode)
 
@@ -169,34 +163,6 @@
     _print_startup_mode(config)
     _print_temp_config_path()
 
-<<<<<<< HEAD
-
-def _get_switch_mode(state, switch_arg):
-
-    if switch_arg not in ["auto", "intel", "integrated", "nvidia", "hybrid", "ac_auto"]:
-        print("Invalid mode : %s" % switch_arg)
-        sys.exit(1)
-
-    if switch_arg == "intel":
-        switch_arg = "integrated"
-
-    if switch_arg == "auto":
-
-        requested_mode = {
-            "nvidia": "integrated",
-            "integrated": "nvidia",
-            "hybrid": "integrated"
-        }[state["current_mode"]]
-
-        print("Switching to : %s" % requested_mode)
-
-    else:
-        requested_mode = switch_arg
-
-    return requested_mode
-
-=======
->>>>>>> 210cb85c
 def _send_command(command):
 
     msg = json.dumps(command).encode('utf-8')
@@ -214,24 +180,6 @@
               "systemctl start optimus-manager.service\n" % envs.SOCKET_PATH)
         sys.exit(1)
 
-<<<<<<< HEAD
-
-def _set_startup_and_exit(startup_arg):
-
-    if startup_arg not in ["intel", "integrated", "nvidia", "hybrid", "ac_auto"]:
-        print("Invalid startup mode : %s" % startup_arg)
-        sys.exit(1)
-
-    if startup_arg == "intel":
-        startup_arg = "integrated"
-
-    print("Setting startup mode to : %s" % startup_arg)
-    command = {"type": "startup", "args": {"mode": startup_arg}}
-    _send_command(command)
-    sys.exit(0)
-
-=======
->>>>>>> 210cb85c
 def _set_temp_config_and_exit(rel_path):
 
     abs_path = os.path.join(os.getcwd(), rel_path)
