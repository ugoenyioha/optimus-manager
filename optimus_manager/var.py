--- conflicted
+++ resolved
@@ -11,47 +11,6 @@
     pass
 
 
-<<<<<<< HEAD
-def read_startup_mode():
-
-    try:
-        with open(envs.STARTUP_MODE_VAR_PATH, 'r') as f:
-            content = f.read().strip()
-
-            if content in ["integrated", "nvidia", "hybrid", "ac_auto"]:
-                mode = content
-            else:
-                raise VarError("Invalid value : %s" % content)
-    except IOError:
-        raise VarError("Cannot open or read %s" % envs.STARTUP_MODE_VAR_PATH)
-
-    return mode
-
-
-def write_startup_mode(mode):
-
-    assert mode in ["integrated", "nvidia", "hybrid", "ac_auto"]
-
-    filepath = Path(envs.STARTUP_MODE_VAR_PATH)
-
-    os.makedirs(filepath.parent, exist_ok=True)
-
-    try:
-        with open(filepath, 'w') as f:
-            f.write(mode)
-    except IOError:
-        raise VarError("Cannot open or write to %s" % str(filepath))
-
-
-def remove_startup_mode_var():
-
-    try:
-        os.remove(envs.STARTUP_MODE_VAR_PATH)
-    except FileNotFoundError:
-        pass
-
-=======
->>>>>>> 210cb85c
 def read_temp_conf_path_var():
 
     filepath = Path(envs.TEMP_CONFIG_PATH_VAR_PATH)
